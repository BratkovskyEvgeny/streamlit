--- conflicted
+++ resolved
@@ -88,20 +88,12 @@
           <DropdownItem divider/>
 
           <DropdownItem
-<<<<<<< HEAD
-              onClick={() => window.open(ONLINE_DOCS_URL, '_blank')}>
-=======
             onClick={() => window.open(ONLINE_DOCS_URL, '_blank')}>
->>>>>>> c3ea5db4
             Documentation
           </DropdownItem>
 
           <DropdownItem
-<<<<<<< HEAD
-              onClick={() => this.props.aboutCallback()}>
-=======
             onClick={() => this.props.aboutCallback()}>
->>>>>>> c3ea5db4
             About
           </DropdownItem>
 
