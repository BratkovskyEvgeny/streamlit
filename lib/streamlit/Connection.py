# -*- coding: future_fstrings -*-

"""Connection management methods."""

# Python 2/3 compatibility
from __future__ import print_function, division, unicode_literals, absolute_import
from streamlit.compatibility import setup_2_3_shims
setup_2_3_shims(globals())

import base58
import inspect
import os
import sys
import threading
import time
import urllib
import uuid

from functools import wraps

from tornado import gen
from tornado.ioloop import IOLoop
from tornado.websocket import websocket_connect

from streamlit.util import get_local_id
from streamlit import config
from streamlit.DeltaGenerator import DeltaGenerator
from streamlit.ReportQueue import ReportQueue, MESSAGE_SIZE_LIMIT
from streamlit.streamlit_msg_proto import new_report_msg
from streamlit import protobuf

from streamlit.logger import get_logger
LOGGER = get_logger()

# Websocket arguments.
WS_ARGS = {
    # Max size of the message to send via the websocket.
    'max_message_size': MESSAGE_SIZE_LIMIT,
}

def _assert_singleton(method):
    """Assert that method is called on singleton instance of Connection."""
    @wraps(method)
    def inner(self, *args, **kwargs):
        assert self == Connection._connection, \
            f'Can only call {method.__name__}() on the singleton Connection.'
        return method(self, *args, **kwargs)
    return inner


class Connection(object):
    """Represents a single connection to the server for a single report."""

    # This is the singleton connection object.
    _connection = None

    # The _proxy_connection_status can take one of these three values:
    _PROXY_CONNECTION_DISCONNECTED = 'disconnected'
    _PROXY_CONNECTION_CONNECTED = 'connected'
    _PROXY_CONNECTION_FAILED = 'failed'

    # This is the class through which we can add elements to the Report
    def __init__(self):
        """Create a new connection to the server."""
        # Create an ID for this Report
        self._report_id = base58.b58encode(uuid.uuid4().bytes).decode("utf-8")

        # Create a name for this report.
        self._name = self._create_name()
        LOGGER.debug(f'Created a connection with name "{self._name}"')

        # This is the event loop to talk with the proxy.
        self._loop = IOLoop(make_current=False)
        LOGGER.debug(f'Created io loop {self._loop}.')

        root_frame = inspect.stack()[-1]

        # Full path of the file that caused this connection to be created.
        self._source_file_path = os.path.realpath(
            root_frame[1])  # 1 is the filename field in this tuple.

        LOGGER.debug(f'source_file_path: {self._source_file_path}.')

        # This ReportQueue stores deltas until they're ready to be transmitted
        # over the websocket.
        #
        # VERY IMPORTANT: The key to understanding local threading in Streamlit
        # is that self._queue acts like a thread-safe channel for data (in this
        # case deltas) from the main thread (e.g. st.write()) to the proxy
        # connection thread (e.g. flush_queue()). To ensure the thread-safety of
        # this channel, ALL methods called on this ReportQueue must happen in a
        # coroutine executed on self._loop. For example, the ReportQueue is
        # filled by calling _enqueue_delta which schedules a callback on
        # self._loop. The ReportQueue is drained in _transmit_through_websocket
        # which also runs on self._loop. Directly manipulating self._queue
        # from other threads could cause rare, subtle race conditions!
        self._queue = ReportQueue()

        # Will stay open until the main thread closes. Then gets set to false to
        # cleanly close down the connection. Like self._queue, this variable
        # is only ever accessed
        self._is_open = True

        # Keep track of whether we've connected to the proxy.
        #
        # Necessary for very short lived scripts that terminate before the
        # proxy is even started. In this case, we try to delay the cleanup
        # thread until the proxy has started.
        self._proxy_connection_status = \
            Connection._PROXY_CONNECTION_DISCONNECTED

        # This is the class through which we can add elements to the Report
        self._delta_generator = DeltaGenerator(self._enqueue_delta)

    @classmethod
    def get_connection(cls):
        """Return the singleton Connection object.

        Instantiates one if necessary.
        """
        # Instantiate the singleton connection if necessary.
        if cls._connection is None:
            LOGGER.debug('No connection. Registering one.')

            # Create the new connection.
            Connection().register()

        # Now that we're sure to have a connection, return it.
        return cls._connection

    def register(self):
        """Set up this connection to be the singleton connection."""
        # Establish this connection and connect to the proxy server.
        assert type(self)._connection is None, 'Cannot register two connections'
        Connection._connection = self
        self._connect_to_proxy()

        # Override the default exception handler.
        original_excepthook = sys.excepthook

        def streamlit_excepthook(exc_type, exc_value, exc_tb):
            self.get_delta_generator().exception(exc_value, exc_tb)
            original_excepthook(exc_type, exc_value, exc_tb)
        sys.excepthook = streamlit_excepthook

        # When the current thread closes, then close down the connection.
<<<<<<< HEAD
        main_thread = threading.current_thread()
        cleanup_thread = threading.Thread(target=self._cleanup_on_exit,
            args=(main_thread, original_excepthook))
=======
        current_thread = threading.current_thread()

        def cleanup_on_exit():
            LOGGER.debug('Cleanup thread waiting for main thread to end.')
            current_thread.join()
            LOGGER.debug('Cleanup thread waiting for main thread to end.')
            # TODO(armando): Fix with something that checks if the proxy ran
            # once and only sleep if we're waiting for the proxy to startup.
            # https://trello.com/c/1WECpDht
            LOGGER.debug('Sleeping 5 seconds in case the local script ran very quickly.')
            time.sleep(5)
            LOGGER.debug('Main thread ended. Restoring excepthook.')
            sys.excepthook = original_excepthook
            self._loop.add_callback(setattr, self, '_is_open', False)
            LOGGER.debug('Submitted callback to stop the connection thread.')

        cleanup_thread = threading.Thread(target=cleanup_on_exit)
>>>>>>> 76333e5b
        cleanup_thread.daemon = False
        cleanup_thread.start()

    @_assert_singleton
    def unregister(self):
        """Remove this connection from being the singleton connection."""
        Connection._connection = None

    @_assert_singleton
    def get_delta_generator(self):
        """Return the DeltaGenerator for this connection.

        This is the object that allows you to dispatch toplevel deltas to the
        Report, e.g. adding new elements.
        """
        return self._delta_generator

    def _create_name(self):
        """Create a name for this report."""
        name = ''
        if len(sys.argv) >= 2 and sys.argv[0] == '-m':
            name = sys.argv[1]
        elif len(sys.argv) >= 1:
            name = os.path.split(sys.argv[0])[1]
            if name.endswith('.py'):
                name = name[:-3]
            if name == '__main__' and len(sys.argv) >= 2:
                name = sys.argv[1]

        if name == '':
            name = str(self._report_id)
        return name

    @_assert_singleton
    def _enqueue_delta(self, delta):
        """Enqueue the given delta for transmission to the server."""
        def queue_the_delta():
            self._queue(delta)
        self._loop.add_callback(queue_the_delta)

    @_assert_singleton
    def _connect_to_proxy(self):
        """Open a connection to the server in a separate thread."""
        def connection_thread():
            self._loop.make_current()
            LOGGER.debug(f'Running proxy on loop {IOLoop.current()}.')
            self._loop.run_sync(self._attempt_connection)
            self._loop.close()
            self.unregister()
            LOGGER.debug('Exit.. (deltas remaining = %s)' % len(self._queue._deltas))

        connection_thread = threading.Thread(target=connection_thread)
        connection_thread.daemon = False
        connection_thread.start()

    @_assert_singleton
    @gen.coroutine
    def _attempt_connection(self):
        """Try to establish a connection to the proxy.

        Launches the proxy (if necessary), then pumps deltas through the
        connection. Updates self._proxy_connection_status to indicate whether
        we succeeded in connecting to the proxy.
        """
        # Create a connection URI.
        server = config.get_option('proxy.server')
        port = config.get_option('proxy.port')
        local_id = get_local_id()
        report_name = urllib.parse.quote_plus(self._name)
        uri = f'ws://{server}:{port}/new/{local_id}/{report_name}'

        assert (self._proxy_connection_status ==
            Connection._PROXY_CONNECTION_DISCONNECTED), \
            'Already connectd to the proxy.'

        LOGGER.debug(f'First attempt to connect to proxy at {uri}.')
        try:
            ws = yield websocket_connect(uri, **WS_ARGS)
            self._proxy_connection_status = \
                Connection._PROXY_CONNECTION_CONNECTED
            yield self._transmit_through_websocket(ws)
            return
        except IOError:
            LOGGER.info(f'First connection to {uri} failed.')

        LOGGER.info('Starting the proxy manually.')
        yield self._launch_proxy()

        LOGGER.debug(f'Second attempt to connect to proxy at {uri}.')
        try:
            ws = yield websocket_connect(uri, **WS_ARGS)
            self._proxy_connection_status = \
                Connection._PROXY_CONNECTION_CONNECTED
            yield self._transmit_through_websocket(ws)
        except IOError:
            # Indicate that we failed to connect to the proxy so that the
            # cleanup thread can now run.
            LOGGER.info(f'Failed to connect to proxy at {uri}.')
            self._proxy_connection_status = Connection._PROXY_CONNECTION_FAILED
            raise ProxyConnectionError(uri)

    @_assert_singleton
    @gen.coroutine
    def _launch_proxy(self):
        """Launch the proxy server."""
        wait_for_proxy_secs = config.get_option('local.waitForProxySecs')
        os.system('python -m streamlit.proxy &')
        LOGGER.debug('Sleeping %f seconds while waiting Proxy to start', wait_for_proxy_secs)
        yield gen.sleep(wait_for_proxy_secs)

    @_assert_singleton
    @gen.coroutine
    def _transmit_through_websocket(self, ws):
        """Send queue data across the websocket as it becomes available."""
        # Send the header information across.
<<<<<<< HEAD
        yield new_report_msg(self._report_id,
            os.getcwd(), ['python'] + sys.argv, self._source_file_path, ws)
=======
        yield new_report_msg(
            self._report_id, os.getcwd(), ['python'] + sys.argv,
            self._source_file_path, ws)
>>>>>>> 76333e5b
        LOGGER.debug('Just sent a new_report_msg with: ' + str(sys.argv))

        # Send other information across.
        throttle_secs = config.get_option('local.throttleSecs')
        LOGGER.debug(f'Websocket Transmit ws = {ws}')
        LOGGER.debug(f'Websocket Transmit queue = {self._queue}')

        while self._is_open:
            yield self._queue.flush_queue(ws)
            yield gen.sleep(throttle_secs)

        LOGGER.debug('Connection closing. Flushing queue for the last time.')
        yield self._queue.flush_queue(ws)
        LOGGER.debug('Finished flusing the queue writing=%s' % ws.stream.writing())
        yield ws.close()
        LOGGER.debug('Closed the connection object.')

    def _cleanup_on_exit(self, main_thread, original_excepthook):
        """
        This is the cleanup thread.

        It waits for the main thread to exit, then does some final cleanup.
        """
        # Wait for the main thread to end.
        LOGGER.debug('Cleanup thread waiting for main thread to end.')
        main_thread.join()

        # Then wait for a certain number of seconds to connect to the proxy
        # to make sure that we can flush the connection queue.
        start_time = time.time()
        FINAL_WAIT_SECONDS = 5.0
        PROXY_CONNECTION_POLL_INTERVAL_SECONDS = 0.1
        FLUSH_QUEUE_SECONDS = 0.1
        while True:
            elapsed_time = time.time() - start_time

            if elapsed_time > FINAL_WAIT_SECONDS:
                LOGGER.debug(f'Waited {FINAL_WAIT_SECONDS} for proxy '
                    'to connect. Exiting.')
                break
            elif self._proxy_connection_status == Connection._PROXY_CONNECTION_DISCONNECTED:
                time.sleep(PROXY_CONNECTION_POLL_INTERVAL_SECONDS)
            elif self._proxy_connection_status == Connection._PROXY_CONNECTION_CONNECTED:
                # Sleep for a tiny bit to make sure we flush everything to the proxy.
                LOGGER.debug('The proxy was connected. Preparing to cleanup.')
                time.sleep(FLUSH_QUEUE_SECONDS)
                break
            elif self._proxy_connection_status == Connection._PROXY_CONNECTION_FAILED:
                LOGGER.debug('Proxy connection failed. Ending the local script.')
                break
            else:
                LOGGER.error('_proxy_connection_status illegal value: ' +
                    str(self._proxy_connection_status))
                break
        LOGGER.debug('Main thread ended. Restoring excepthook.')
        sys.excepthook = original_excepthook
        self._loop.add_callback(setattr, self, '_is_open', False)
        LOGGER.debug('Submitted callback to stop the connection thread.')

class ProxyConnectionError(Exception):
    """Error raised whenever something goes wrong in the Connection."""

    def __init__(self, uri):
        """Constructor."""
        msg = f'Unable to connect to proxy at {uri}.'
        super(ProxyConnectionError, self).__init__(msg)


if __name__ == '__main__':
    c = Connection().get_connection()
    queue = Connection()._queue
    _id = 0
    LOGGER.debug(queue)

    while True:
        delta = protobuf.Delta()
        delta.id = _id
        delta.new_element.text.format = protobuf.Text.MARKDOWN
        delta.new_element.text.body = '{}'.format(
            time.time())
        queue(delta)
        _id += 1

        time.sleep(5)<|MERGE_RESOLUTION|>--- conflicted
+++ resolved
@@ -144,29 +144,9 @@
         sys.excepthook = streamlit_excepthook
 
         # When the current thread closes, then close down the connection.
-<<<<<<< HEAD
         main_thread = threading.current_thread()
         cleanup_thread = threading.Thread(target=self._cleanup_on_exit,
             args=(main_thread, original_excepthook))
-=======
-        current_thread = threading.current_thread()
-
-        def cleanup_on_exit():
-            LOGGER.debug('Cleanup thread waiting for main thread to end.')
-            current_thread.join()
-            LOGGER.debug('Cleanup thread waiting for main thread to end.')
-            # TODO(armando): Fix with something that checks if the proxy ran
-            # once and only sleep if we're waiting for the proxy to startup.
-            # https://trello.com/c/1WECpDht
-            LOGGER.debug('Sleeping 5 seconds in case the local script ran very quickly.')
-            time.sleep(5)
-            LOGGER.debug('Main thread ended. Restoring excepthook.')
-            sys.excepthook = original_excepthook
-            self._loop.add_callback(setattr, self, '_is_open', False)
-            LOGGER.debug('Submitted callback to stop the connection thread.')
-
-        cleanup_thread = threading.Thread(target=cleanup_on_exit)
->>>>>>> 76333e5b
         cleanup_thread.daemon = False
         cleanup_thread.start()
 
@@ -282,14 +262,9 @@
     def _transmit_through_websocket(self, ws):
         """Send queue data across the websocket as it becomes available."""
         # Send the header information across.
-<<<<<<< HEAD
-        yield new_report_msg(self._report_id,
-            os.getcwd(), ['python'] + sys.argv, self._source_file_path, ws)
-=======
         yield new_report_msg(
             self._report_id, os.getcwd(), ['python'] + sys.argv,
             self._source_file_path, ws)
->>>>>>> 76333e5b
         LOGGER.debug('Just sent a new_report_msg with: ' + str(sys.argv))
 
         # Send other information across.
